--- conflicted
+++ resolved
@@ -58,23 +58,19 @@
 #include "CommonPaths.h"
 #include "IPC_HLE/WII_IPC_HLE_Device_usb.h"
 
-<<<<<<< HEAD
 #include <openssl/bn.h>
 #include <openssl/ec.h>
 #include <openssl/ecdsa.h>
 #include <openssl/sha.h>
 #include <openssl/objects.h>
-=======
 
 std::string CWII_IPC_HLE_Device_es::m_ContentFile;
->>>>>>> 5a8ad923
 
 CWII_IPC_HLE_Device_es::CWII_IPC_HLE_Device_es(u32 _DeviceID, const std::string& _rDeviceName) 
     : IWII_IPC_HLE_Device(_DeviceID, _rDeviceName)
     , m_pContentLoader(NULL)
     , m_TitleID(-1)
     , AccessIdentID(0x6000000)
-<<<<<<< HEAD
 	, m_ContentFile()
 {
 }
@@ -98,9 +94,6 @@
 	key_empty,	// Unknown
 	key_empty,	// Unknown
 };
-=======
-{}
->>>>>>> 5a8ad923
 
 CWII_IPC_HLE_Device_es::~CWII_IPC_HLE_Device_es()
 {}
